--- conflicted
+++ resolved
@@ -844,67 +844,6 @@
 
         self.store.delete_model_version(model_version)
 
-<<<<<<< HEAD
-    def _add_event(self, key, value):
-        return self.store.add_event(BaseEvent(key, value))
-
-    def test_create_notification(self):
-        key = 'test_for_update_ev_key'
-        value = 'test_for_update_ev_value'
-        with mock.patch('time.time') as mock_time:
-            mock_time.return_value = 456778
-            event1 = self._add_event(key, value)
-            self.assertEqual(event1.key, key)
-            self.assertEqual(event1.value, value)
-            self.assertEqual(event1.version, 1)
-
-        # new model versions for same name autoincrement versions
-        event2 = self._add_event(key, value)
-        self.assertEqual(event2.key, key)
-        self.assertEqual(event2.value, value)
-        self.assertEqual(event2.version, 2)
-
-        event3 = self._add_event(key, value)
-        self.assertEqual(event3.key, key)
-        self.assertEqual(event3.value, value)
-        self.assertEqual(event3.version, 3)
-
-    def test_list_notifications(self):
-        key = 'test_for_list_ev_key'
-        value1 = 'test_for_list_ev_value1'
-        notification1 = self._add_event(key, value1)
-        self.assertEqual(notification1.key, key)
-        self.assertEqual(notification1.value, value1)
-        self.assertEqual(notification1.version, 1)
-        value2 = 'test_for_list_ev_value2'
-        notification2 = self._add_event(key, value2)
-        self.assertEqual(notification2.value, value2)
-        self.assertEqual(notification2.version, 2)
-        value3 = 'test_for_list_ev_value3'
-        notification3 = self._add_event(key, value3)
-        self.assertEqual(notification3.value, value3)
-        self.assertEqual(notification3.version, 3)
-        value4 = 'test_for_list_ev_value4'
-        notification4 = self._add_event(key, value4)
-        self.assertEqual(notification4.value, value4)
-        self.assertEqual(notification4.version, 4)
-
-        notifications = self.store.list_events(key=key)
-        self.assertEqual(len(notifications), 4)
-        self.assertEqual(set([le.value for le in notifications]), {value1, value2, value3, value4})
-        notifications = self.store.list_events(key=key, version=2)
-        self.assertEqual(len(notifications), 2)
-        self.assertEqual(set([le.value for le in notifications]), {value3, value4})
-        latest_version = self.store.get_latest_version(key=key)
-        self.assertEqual(latest_version, 4)
-        notifications = self.store.list_all_events_from_version(start_version=0)
-        self.assertEqual(len(notifications), 4)
-        self.store.clean_up()
-        notifications = self.store.list_all_events_from_version(start_version=0)
-        self.assertEqual(len(notifications), 0)
-
-=======
->>>>>>> 717d1e11
     def test_create_metric_meta(self):
         start = round(time.time())
         end = start + 1
